{
  "activationEvents": [
    "onStartupFinished"
  ],
  "author": "Stoplight <support@stoplight.io>",
  "bugs": {
    "url": "https://github.com/stoplightio/vscode-spectral/issues"
  },
  "categories": [
    "Linters"
  ],
  "contributes": {
    "configuration": {
      "properties": {
        "spectral.enable": {
          "default": true,
          "description": "Controls whether or not Spectral is enabled.",
          "scope": "resource",
          "type": "boolean"
        },
        "spectral.rulesetFile": {
          "description": "Location of the ruleset file to use when validating. If omitted, the default is a .spectral.yml/.spectral.json in the same folder as the document being validated. Paths are relative to the workspace.",
          "scope": "resource",
          "type": "string"
        },
        "spectral.run": {
          "default": "onType",
          "description": "Run the linter on save (onSave) or as you type (onType).",
          "enum": [
            "onSave",
            "onType"
          ],
          "scope": "resource",
          "type": "string"
        },
        "spectral.trace.server": {
          "default": "off",
          "description": "Traces the communication between VS Code and the language server.",
          "enum": [
            "off",
            "messages",
            "verbose"
          ],
          "scope": "window",
          "type": "string"
        },
        "spectral.validateFiles": {
          "description": "An array of file globs (e.g., `**/*.yaml`) in minimatch glob format which should be validated by Spectral. If language identifiers are also specified, the file must match both in order to be validated.",
          "items": {
            "type": "string"
          },
          "scope": "resource",
          "type": "array"
        },
        "spectral.validateLanguages": {
          "default": [
            "json",
            "yaml"
          ],
          "description": "An array of language IDs which should be validated by Spectral. If file globs are also specified, the file must match both in order to be validated.",
          "items": {
            "type": "string"
          },
          "scope": "resource",
          "type": "array"
        }
      },
      "title": "Spectral",
      "type": "object"
    },
    "commands": [
      {
        "title": "Show Output Channel",
        "category": "Spectral",
        "command": "spectral.showOutputChannel"
      }
    ]
  },
  "description": "JSON/YAML linter with OpenAPI and custom ruleset support.",
  "devDependencies": {
    "@types/chai": "^4.3.0",
    "@types/chai-jest-snapshot": "^1.3.6",
    "@types/glob": "^7.1.3",
    "@types/mocha": "^8.0.3",
    "@types/node": "^14.11.0",
    "@types/vscode": "^1.48.0",
    "@typescript-eslint/eslint-plugin": "^4.11.1",
    "@typescript-eslint/parser": "^4.1.0",
    "chai": "^4.2.0",
    "chai-jest-snapshot": "^2.0.0",
    "copyfiles": "^2.3.0",
    "cross-env": "^7.0.3",
    "eslint": "^7.8.1",
    "eslint-config-google": "^0.14.0",
    "glob": "^7.1.6",
    "jsonpath": "^1.0.2",
    "merge-options": "^3.0.0",
    "mocha": "^8.1.3",
    "rimraf": "^3.0.2",
    "semver": "^7.3.2",
<<<<<<< HEAD
    "shelljs": "^0.8.4",
    "ts-loader": "^9.2.8",
    "ts-node": "^8.10.2",
    "typescript": "beta",
    "vsce": "^1.103.1",
=======
    "shelljs": "^0.8.5",
    "ts-node": "^9.0.0",
    "typescript": "^4.1.3",
    "vsce": "^1.79.5",
>>>>>>> 747b5150
    "vscode-test": "^1.5.0",
    "webpack": "^5.72.0",
    "webpack-cli": "^4.9.2"
  },
  "displayName": "Spectral",
  "engines": {
    "vscode": "^1.48.0",
    "node": "^12.20 || >= 14.13"
  },
  "homepage": "https://github.com/stoplightio/vscode-spectral",
  "icon": "icon.png",
  "keywords": [
    "linter",
    "validator",
    "OpenAPI",
    "Swagger",
    "API",
    "style guide",
    "API description",
    "API specification",
    "OAS",
    "OAS2",
    "OAS3",
    "AsyncAPI"
  ],
  "license": "Apache-2.0",
  "main": "./client/index.js",
  "name": "spectral",
  "preview": true,
  "private": true,
  "publisher": "stoplight",
  "repository": {
    "type": "git",
    "url": "https://github.com/stoplightio/vscode-spectral"
  },
  "scripts": {
    "clean": "rimraf dist && rimraf \"{server,client}/dist\"",
    "lint": "eslint --ext .ts,.js .",
    "test": "mocha -r ts-node/register \"./+(client|server)/__tests__/unit/**/*.test.ts\"",
    "test:e2e": "cross-env CI=true CHAI_JEST_SNAPSHOT_UPDATE_ALL=false ts-node ./client/src/__tests__/e2e/index.ts"
  },
  "version": "1.0.0",
  "workspaces": {
    "packages": [
      "client",
      "server"
    ],
    "nohoist": [
      "client/**",
      "server/**"
    ]
  }
}<|MERGE_RESOLUTION|>--- conflicted
+++ resolved
@@ -98,18 +98,11 @@
     "mocha": "^8.1.3",
     "rimraf": "^3.0.2",
     "semver": "^7.3.2",
-<<<<<<< HEAD
-    "shelljs": "^0.8.4",
+    "shelljs": "^0.8.5",
     "ts-loader": "^9.2.8",
     "ts-node": "^8.10.2",
     "typescript": "beta",
     "vsce": "^1.103.1",
-=======
-    "shelljs": "^0.8.5",
-    "ts-node": "^9.0.0",
-    "typescript": "^4.1.3",
-    "vsce": "^1.79.5",
->>>>>>> 747b5150
     "vscode-test": "^1.5.0",
     "webpack": "^5.72.0",
     "webpack-cli": "^4.9.2"
